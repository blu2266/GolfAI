import * as client from "openid-client";
import { Strategy, type VerifyFunction } from "openid-client/passport";

import passport from "passport";
import session from "express-session";
import type { Express, Request, RequestHandler } from "express";
import memoize from "memoizee";
import connectPg from "connect-pg-simple";
import { storage } from "./storage";

if (!process.env.REPLIT_DOMAINS) {
  throw new Error("Environment variable REPLIT_DOMAINS not provided");
}

const getOidcConfig = memoize(
  async () => {
    return await client.discovery(
      new URL(process.env.ISSUER_URL ?? "https://replit.com/oidc"),
      process.env.REPL_ID!
    );
  },
  { maxAge: 3600 * 1000 }
);

export function getSession() {
  const sessionTtl = 7 * 24 * 60 * 60 * 1000; // 1 week
  const pgStore = connectPg(session);
  const sessionStore = new pgStore({
    conString: process.env.DATABASE_URL,
    createTableIfMissing: false,
    ttl: sessionTtl,
    tableName: "sessions",
  });
  return session({
    secret: process.env.SESSION_SECRET!,
    store: sessionStore,
    resave: false,
    saveUninitialized: false,
    cookie: {
      httpOnly: true,
      secure: true,
      maxAge: sessionTtl,
      sameSite: "none" as const,
    },
  });
}

export function isSafeReturnTo(url: string) {
  if (url.startsWith("golfai://")) {
    return true;
  }

  if (!url.startsWith("/")) {
    return false;
  }

  // Prevent network-path references (e.g. //example.com)
  if (url.startsWith("//")) {
    return false;
  }

  return true;
}

export function parseReturnToParam(rawReturnTo: unknown): string | undefined {
  if (Array.isArray(rawReturnTo)) {
    return typeof rawReturnTo[0] === "string" ? rawReturnTo[0] : undefined;
  }

  return typeof rawReturnTo === "string" ? rawReturnTo : undefined;
}

export function sanitizeReturnTo(rawReturnTo: unknown): string | undefined {
  const parsedReturnTo = parseReturnToParam(rawReturnTo);

  if (!parsedReturnTo) {
    return undefined;
  }

  return isSafeReturnTo(parsedReturnTo) ? parsedReturnTo : undefined;
}

function updateUserSession(
  user: any,
  tokens: client.TokenEndpointResponse & client.TokenEndpointResponseHelpers
) {
  user.claims = tokens.claims();
  user.access_token = tokens.access_token;
  user.refresh_token = tokens.refresh_token;
  user.expires_at = user.claims?.exp;
}

async function upsertUser(
  claims: any,
) {
  await storage.upsertUser({
    id: claims["sub"],
    email: claims["email"],
    firstName: claims["first_name"],
    lastName: claims["last_name"],
    profileImageUrl: claims["profile_image_url"],
  });
}

const MAX_RETURN_TO_LENGTH = 2048;
const ALLOWED_RETURN_TO_SCHEMES = new Set(["golfai"]);

function sanitizeReturnTo(value: unknown): string | undefined {
  if (typeof value !== "string" || value.length > MAX_RETURN_TO_LENGTH) {
    return undefined;
  }

  try {
    const parsed = new URL(value);
    const scheme = parsed.protocol.replace(":", "");
    if (ALLOWED_RETURN_TO_SCHEMES.has(scheme)) {
      return parsed.toString();
    }
    return undefined;
  } catch {
    if (value.startsWith("/") && !value.startsWith("//")) {
      return value;
    }
    return undefined;
  }
}

type SessionWithReturnTo = session.Session & { returnTo?: string };

export async function setupAuth(app: Express) {
  app.set("trust proxy", 1);
  app.use(getSession());
  app.use(passport.initialize());
  app.use(passport.session());

  const config = await getOidcConfig();

  const verify: VerifyFunction = async (
    tokens: client.TokenEndpointResponse & client.TokenEndpointResponseHelpers,
    verified: passport.AuthenticateCallback
  ) => {
    const user = {};
    updateUserSession(user, tokens);
    await upsertUser(tokens.claims());
    verified(null, user);
  };

  for (const domain of process.env
    .REPLIT_DOMAINS!.split(",")) {
    const strategy = new Strategy(
      {
        name: `replitauth:${domain}`,
        config,
        scope: "openid email profile offline_access",
        callbackURL: `https://${domain}/api/callback`,
      },
      verify,
    );
    passport.use(strategy);
  }

  passport.serializeUser((user: Express.User, cb) => cb(null, user));
  passport.deserializeUser((user: Express.User, cb) => cb(null, user));

  app.get("/api/login", (req, res, next) => {
<<<<<<< HEAD
    const loginSession = req.session as SessionWithReturnTo;
    const requestedReturnTo = sanitizeReturnTo(req.query.returnTo);
    if (requestedReturnTo) {
      loginSession.returnTo = requestedReturnTo;
    } else if (loginSession.returnTo) {
      delete loginSession.returnTo;
=======
    const requestedReturnTo = parseReturnToParam(req.query.returnTo);
    const safeReturnTo = sanitizeReturnTo(req.query.returnTo);

    const sessionWithReturnTo = req.session as session.Session & {
      returnTo?: string;
    };

    if (safeReturnTo) {
      sessionWithReturnTo.returnTo = safeReturnTo;
      console.info("Stored returnTo for login redirect", safeReturnTo);
    } else {
      if (requestedReturnTo) {
        console.warn(
          "Ignoring unsafe returnTo parameter",
          requestedReturnTo
        );
      }

      delete sessionWithReturnTo.returnTo;
>>>>>>> ce4db3d2
    }

    passport.authenticate(`replitauth:${req.hostname}`, {
      prompt: "login consent",
      scope: ["openid", "email", "profile", "offline_access"],
    })(req, res, next);
  });

  app.get("/api/callback", (req, res, next) => {
<<<<<<< HEAD
    const loginSession = req.session as SessionWithReturnTo;
    const storedReturnTo = sanitizeReturnTo(loginSession.returnTo);
    if (loginSession.returnTo) {
      delete loginSession.returnTo;
    }

    passport.authenticate(`replitauth:${req.hostname}`, {
      successReturnToOrRedirect: storedReturnTo ?? "/",
=======
    const sessionWithReturnTo = req.session as session.Session & {
      returnTo?: string;
    };
    const storedReturnTo = sessionWithReturnTo?.returnTo;
    const safeReturnTo = sanitizeReturnTo(storedReturnTo);

    if (storedReturnTo) {
      if (safeReturnTo) {
        console.info(
          "Using stored returnTo for login callback",
          safeReturnTo
        );
      } else {
        console.warn(
          "Discarding unsafe returnTo from session",
          storedReturnTo
        );
      }

      delete sessionWithReturnTo.returnTo;
    }

    passport.authenticate(`replitauth:${req.hostname}`, {
      successReturnToOrRedirect: safeReturnTo ?? "/",
>>>>>>> ce4db3d2
      failureRedirect: "/api/login",
    })(req, res, next);
  });

  app.get("/api/logout", (req, res) => {
    req.logout(() => {
      res.redirect(
        client.buildEndSessionUrl(config, {
          client_id: process.env.REPL_ID!,
          post_logout_redirect_uri: `${req.protocol}://${req.hostname}`,
        }).href
      );
    });
  });
}

export const isAuthenticated: RequestHandler = async (req, res, next) => {
  const user = req.user as any;

  if (!req.isAuthenticated() || !user.expires_at) {
    return res.status(401).json({ message: "Unauthorized" });
  }

  const now = Math.floor(Date.now() / 1000);
  if (now <= user.expires_at) {
    return next();
  }

  const refreshToken = user.refresh_token;
  if (!refreshToken) {
    res.status(401).json({ message: "Unauthorized" });
    return;
  }

  try {
    const config = await getOidcConfig();
    const tokenResponse = await client.refreshTokenGrant(config, refreshToken);
    updateUserSession(user, tokenResponse);
    return next();
  } catch (error) {
    res.status(401).json({ message: "Unauthorized" });
    return;
  }
};<|MERGE_RESOLUTION|>--- conflicted
+++ resolved
@@ -163,14 +163,12 @@
   passport.deserializeUser((user: Express.User, cb) => cb(null, user));
 
   app.get("/api/login", (req, res, next) => {
-<<<<<<< HEAD
     const loginSession = req.session as SessionWithReturnTo;
     const requestedReturnTo = sanitizeReturnTo(req.query.returnTo);
     if (requestedReturnTo) {
       loginSession.returnTo = requestedReturnTo;
     } else if (loginSession.returnTo) {
       delete loginSession.returnTo;
-=======
     const requestedReturnTo = parseReturnToParam(req.query.returnTo);
     const safeReturnTo = sanitizeReturnTo(req.query.returnTo);
 
@@ -190,7 +188,6 @@
       }
 
       delete sessionWithReturnTo.returnTo;
->>>>>>> ce4db3d2
     }
 
     passport.authenticate(`replitauth:${req.hostname}`, {
@@ -200,7 +197,6 @@
   });
 
   app.get("/api/callback", (req, res, next) => {
-<<<<<<< HEAD
     const loginSession = req.session as SessionWithReturnTo;
     const storedReturnTo = sanitizeReturnTo(loginSession.returnTo);
     if (loginSession.returnTo) {
@@ -209,7 +205,6 @@
 
     passport.authenticate(`replitauth:${req.hostname}`, {
       successReturnToOrRedirect: storedReturnTo ?? "/",
-=======
     const sessionWithReturnTo = req.session as session.Session & {
       returnTo?: string;
     };
@@ -234,7 +229,6 @@
 
     passport.authenticate(`replitauth:${req.hostname}`, {
       successReturnToOrRedirect: safeReturnTo ?? "/",
->>>>>>> ce4db3d2
       failureRedirect: "/api/login",
     })(req, res, next);
   });
