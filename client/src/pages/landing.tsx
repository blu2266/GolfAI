--- conflicted
+++ resolved
@@ -4,7 +4,6 @@
 import { Card, CardContent, CardDescription, CardHeader, CardTitle } from "@/components/ui/card";
 import { Badge } from "@/components/ui/badge";
 import { Play, Target, TrendingUp, Users } from "lucide-react";
-<<<<<<< HEAD
 import { useCallback, useEffect } from "react";
 import { useLocation } from "wouter";
 
@@ -16,7 +15,6 @@
   useEffect(() => {
     return () => {
       void cleanupNativeAuthListener();
-=======
 import { startNativeAuthFlow } from "@/lib/nativeAuth";
 
 export default function Landing() {
@@ -29,15 +27,12 @@
         cleanupRef.current();
         cleanupRef.current = undefined;
       }
->>>>>>> ce4db3d2
     };
   }, []);
 
   const handleLogin = useCallback(() => {
-<<<<<<< HEAD
     void launchLogin(() => setLocation("/"));
   }, [setLocation]);
-=======
     if (cleanupRef.current) {
       cleanupRef.current();
       cleanupRef.current = undefined;
@@ -49,7 +44,6 @@
       console.error("Failed to initiate login", error);
     });
   }, [navigate]);
->>>>>>> ce4db3d2
 
   return (
     <div className="min-h-screen bg-gradient-to-br from-green-50 to-blue-50 dark:from-green-950 dark:to-blue-950">
